--- conflicted
+++ resolved
@@ -15,13 +15,8 @@
 
 # Requirements
 dependencies = [
-<<<<<<< HEAD
     "vyper >= 0.3.10",
-    "eth-stdlib",
-=======
-    "vyper >=0.3.10rc3",
     "eth-stdlib>=0.2.7,<0.3.0",
->>>>>>> 90c8d969
     "eth-abi",
     "py-evm>=0.7.0a4",
     "eth-typing",
