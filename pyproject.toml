[project]
name = "titanoboa"
version = "0.1.7"
description = "A Vyper interpreter"
#authors = []
license = { file = "LICENSE" }
readme = "README.md"
#homepage = "https://github.com/vyperlang/titanoboa"
#repository = "https://github.com/vyperlang/titanoboa"
#documentation =

keywords = ["ethereum", "evm", "smart contract", "development"]

classifiers = ["Topic :: Software Development"]

# Requirements
dependencies = [
<<<<<<< HEAD
    "vyper >= 0.3.8",
    "eth-stdlib>=0.2.7,<0.3.0",
=======
    "vyper > 0.3.9",
    "eth-stdlib",
>>>>>>> 723d5aa7
    "eth-abi",
    "py-evm>=0.7.0a4",
    "eth-typing",
    "hypothesis",
    "pytest",
    "rich",

    # required for forking:
    "requests",

    # required for networked accounts
    "eth-account",
]

[project.optional-dependencies]
forking-recommended = ["plyvel", "ujson"]

[build-system]
requires = ["setuptools", "wheel"]

[tool.setuptools.packages.find]
include = ["boa*"]

[tool.pytest.ini_options]
markers = ["ignore_isolation: Do not preserve state during tests"]

#[dev-dependencies]
#black = { version = "^18.3-alpha.0", python = "^3.6" }<|MERGE_RESOLUTION|>--- conflicted
+++ resolved
@@ -15,13 +15,8 @@
 
 # Requirements
 dependencies = [
-<<<<<<< HEAD
-    "vyper >= 0.3.8",
+    "vyper > 0.3.9",
     "eth-stdlib>=0.2.7,<0.3.0",
-=======
-    "vyper > 0.3.9",
-    "eth-stdlib",
->>>>>>> 723d5aa7
     "eth-abi",
     "py-evm>=0.7.0a4",
     "eth-typing",
