import contextlib

import pytest

import boa
from boa import BoaError

source_code = """
@external
def foo(x: uint256):
    if x == 0:
        return
    if x == 1:
        raise  # reason: x is 1
    if x > 1:
        assert x + 1 == 5, "x is not 4"

@external
def bar(x: uint256):
    # test the other syntax
    assert x + 1 == 6  # @rekt x is not 5

@external
def baz(x: uint256) -> uint256:
    return x + 1  # rekt: overflow!

@external
def qux(x: uint256):
    assert (
        x + 1 ==
        x + 2 # reason: multiline
    )
"""


@contextlib.contextmanager
def check_raises():
    try:
        yield
        raise Exception("Did not raise")
    except ValueError:  # boa.reverts checks
        pass


@pytest.fixture(scope="module")
def contract():
    return boa.loads(source_code)


def test_always_reverts(contract):
    with boa.reverts():  # wildcard. always catches
        contract.foo(1)


def test_does_not_revert(contract):
    with check_raises():
        with boa.reverts():
            contract.foo(0)  # does not revert


def test_revert_reason(contract):
    # kwarg version
    with boa.reverts(reason="x is 1"):
        contract.foo(1)

    # arg version
    with boa.reverts("x is 1"):
        contract.foo(1)


def test_revert_wrong_reason_type(contract):
    with check_raises():
        with boa.reverts(foooo="x is 1"):
            contract.foo(1)


def test_revert_wrong_reason_string(contract):
    with check_raises():
        with boa.reverts(reason="x is 2"):
            contract.foo(1)


def test_revert_multiline_statement(contract):
    with boa.reverts(reason="multiline"):
        contract.qux(1)


def test_reverts_correct_reason(contract):
    with boa.reverts(vm_error="x is not 4"):
        contract.foo(3)

    with boa.reverts(compiler="safeadd"):
        contract.foo(2**256 - 1)

    with boa.reverts(compiler="safeadd"):
        contract.bar(2**256 - 1)


def test_reason_does_not_stomp_compiler_reason(contract):
    # check that reason cannot stomp compiler reason: here the revert should
    # be because of overflow and not because x is not 5.
    with check_raises():
        with boa.reverts(rekt="x is not 5"):
            contract.bar(2**256 - 1)


def test_compiler_overflow(contract):
    # but only in assert statements. in other cases, stomp!
    with boa.reverts(rekt="overflow!"):
        contract.baz(2**256 - 1)


def test_compiler_reason_does_not_stop_dev_reason(contract):
    # check that compiler reason does not stomp dev reason
    with check_raises():
        with boa.reverts(compiler="safeadd"):
            contract.bar(3)


@pytest.mark.parametrize(
    "type_,empty", [("DynArray[uint8, 8]", []), ("String[8]", ""), ("Bytes[8]", b"")]
)
def test_no_oom_for_uninitialized_variable(type_, empty):
    c = boa.loads(
        f"""
struct Test:
    data: {type_}

data: public(HashMap[address, Test])

@external
def foo(x: uint8):
    assert x == 0, "x is not 0 (make the error string longer than 8 bytes)"
    # unreachable
    uninitialized: {type_}  = self.data[msg.sender].data
    """
    )
    with pytest.raises(BoaError) as error_context:
        c.foo(1)

    # if we got here, there was no OOM on frame decoding
    frame = error_context.value.args[0].last_frame
    # note it has garbage instead of empty data.
    assert frame.frame_detail["uninitialized"] != empty
    # check the frame is always bounded properly.
    assert len(frame.frame_detail["uninitialized"]) == 8


def test_revert_check_storage():
    c = boa.loads(
        """
counter: public(uint256)
@external
def add():
    self.counter += 1
    assert self.counter == 0
    """
    )
    with pytest.raises(BoaError) as context:
        c.add()

    assert "<storage: counter=1>" in str(context.value)
    assert str(context.value).startswith("Revert(b'')")

    assert 0 == c._storage.counter.get()
    assert 0 == c.counter()


def test_reverts_dev_reason():
    pool_code = """
@external
@pure
def some_math(x: uint256) -> uint256:
    assert x < 10 # dev: math not ok
    return x
"""
    math_code = """
math: address

interface Math:
    def some_math(x: uint256) -> uint256: pure

@deploy
def __init__(math: address):
    self.math = math

@external
def math_call():
    _: uint256 = staticcall Math(self.math).some_math(11)

@external
def math_call_with_reason():
    _: uint256 = staticcall Math(self.math).some_math(11)  # dev: call math
"""
    m = boa.loads(pool_code)
    p = boa.loads(math_code, m.address)
    with boa.reverts(dev="math not ok"):
        p.math_call()
    with boa.reverts(dev="call math"):
<<<<<<< HEAD
        p.math_call_with_reason()
=======
        p.ext_call2()


def test_trace_constructor_revert():
    code = """
@external
def __init__():
    assert False, "revert reason"
"""
    with pytest.raises(BoaError) as error_context:
        boa.loads(code)

    assert "revert reason" in str(error_context.value)
>>>>>>> 7b4854d3
<|MERGE_RESOLUTION|>--- conflicted
+++ resolved
@@ -197,10 +197,7 @@
     with boa.reverts(dev="math not ok"):
         p.math_call()
     with boa.reverts(dev="call math"):
-<<<<<<< HEAD
         p.math_call_with_reason()
-=======
-        p.ext_call2()
 
 
 def test_trace_constructor_revert():
@@ -212,5 +209,4 @@
     with pytest.raises(BoaError) as error_context:
         boa.loads(code)
 
-    assert "revert reason" in str(error_context.value)
->>>>>>> 7b4854d3
+    assert "revert reason" in str(error_context.value)