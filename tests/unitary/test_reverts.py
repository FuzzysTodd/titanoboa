import contextlib

import pytest

import boa
from boa import BoaError

source_code = """
@external
def foo(x: uint256):
    if x == 0:
        return
    if x == 1:
        raise  # reason: x is 1
    if x > 1:
        assert x + 1 == 5, "x is not 4"

@external
def bar(x: uint256):
    # test the other syntax
    assert x + 1 == 6  # @rekt x is not 5

@external
def baz(x: uint256) -> uint256:
    return x + 1  # rekt: overflow!

@external
def qux(x: uint256):
    assert (
        x + 1 ==
        x + 2 # reason: multiline
    )
"""


@contextlib.contextmanager
def check_raises():
    try:
        yield
        raise Exception("Did not raise")
    except ValueError:  # boa.reverts checks
        pass


@pytest.fixture(scope="module")
def contract():
    return boa.loads(source_code)


def test_always_reverts(contract):
    with boa.reverts():  # wildcard. always catches
        contract.foo(1)


def test_does_not_revert(contract):
    with check_raises():
        with boa.reverts():
            contract.foo(0)  # does not revert


def test_revert_reason(contract):
    # kwarg version
    with boa.reverts(reason="x is 1"):
        contract.foo(1)

    # arg version
    with boa.reverts("x is 1"):
        contract.foo(1)


def test_revert_wrong_reason_type(contract):
    with check_raises():
        with boa.reverts(foooo="x is 1"):
            contract.foo(1)


def test_revert_wrong_reason_string(contract):
    with check_raises():
        with boa.reverts(reason="x is 2"):
            contract.foo(1)


def test_revert_multiline_statement(contract):
    with boa.reverts(reason="multiline"):
        contract.qux(1)


def test_reverts_correct_reason(contract):
    with boa.reverts(vm_error="x is not 4"):
        contract.foo(3)

    with boa.reverts(compiler="safeadd"):
        contract.foo(2**256 - 1)

    with boa.reverts(compiler="safeadd"):
        contract.bar(2**256 - 1)


def test_reason_does_not_stomp_compiler_reason(contract):
    # check that reason cannot stomp compiler reason: here the revert should
    # be because of overflow and not because x is not 5.
    with check_raises():
        with boa.reverts(rekt="x is not 5"):
            contract.bar(2**256 - 1)


def test_compiler_overflow(contract):
    # but only in assert statements. in other cases, stomp!
    with boa.reverts(rekt="overflow!"):
        contract.baz(2**256 - 1)


def test_compiler_reason_does_not_stop_dev_reason(contract):
    # check that compiler reason does not stomp dev reason
    with check_raises():
        with boa.reverts(compiler="safeadd"):
            contract.bar(3)


@pytest.mark.parametrize(
    "type_,empty", [("DynArray[uint8, 8]", []), ("String[8]", ""), ("Bytes[8]", b"")]
)
def test_no_oom_for_uninitialized_variable(type_, empty):
    c = boa.loads(
        f"""
struct Test:
    data: {type_}

data: public(HashMap[address, Test])

@external
def foo(x: uint8):
    assert x == 0, "x is not 0 (make the error string longer than 8 bytes)"
    # unreachable
    uninitialized: {type_}  = self.data[msg.sender].data
    """
    )
    with pytest.raises(BoaError) as error_context:
        c.foo(1)

    # if we got here, there was no OOM on frame decoding
    frame = error_context.value.args[0].last_frame
    # note it has garbage instead of empty data.
    assert frame.frame_detail["uninitialized"] != empty
    # check the frame is always bounded properly.
    assert len(frame.frame_detail["uninitialized"]) == 8


def test_revert_check_storage():
    c = boa.loads(
        """
counter: public(uint256)
@external
def add():
    self.counter += 1
    assert self.counter == 0
    """
    )
    with pytest.raises(BoaError) as context:
        c.add()

    assert "<storage: counter=1>" in str(context.value)
    assert str(context.value).startswith("Revert(b'')")

    assert 0 == c._storage.counter.get()
    assert 0 == c.counter()


def test_reverts_dev_reason():
    pool_code = """
@external
@pure
def some_math(x: uint256) -> uint256:
    assert x < 10 # dev: math not ok
    return x
"""
    math_code = """
math: address

interface Math:
    def some_math(x: uint256) -> uint256: pure

@deploy
def __init__(math: address):
    self.math = math

@external
def math_call():
    _: uint256 = staticcall Math(self.math).some_math(11)

@external
def math_call_with_reason():
    _: uint256 = staticcall Math(self.math).some_math(11)  # dev: call math
"""
    m = boa.loads(pool_code)
    p = boa.loads(math_code, m.address)
    with boa.reverts(dev="math not ok"):
        p.math_call()
    with boa.reverts(dev="call math"):
<<<<<<< HEAD
        p.ext_call2()


def test_trace_constructor_revert():
    code = """
@external
def __init__():
    assert False, "revert reason"
"""
    with pytest.raises(BoaError) as error_context:
        boa.loads(code)

    assert "revert reason" in str(error_context.value)
=======
        p.math_call_with_reason()
>>>>>>> 625a8841
<|MERGE_RESOLUTION|>--- conflicted
+++ resolved
@@ -197,8 +197,7 @@
     with boa.reverts(dev="math not ok"):
         p.math_call()
     with boa.reverts(dev="call math"):
-<<<<<<< HEAD
-        p.ext_call2()
+        p.math_call_with_reason()
 
 
 def test_trace_constructor_revert():
@@ -210,7 +209,4 @@
     with pytest.raises(BoaError) as error_context:
         boa.loads(code)
 
-    assert "revert reason" in str(error_context.value)
-=======
-        p.math_call_with_reason()
->>>>>>> 625a8841
+    assert "revert reason" in str(error_context.value)