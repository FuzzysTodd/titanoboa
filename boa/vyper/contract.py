--- conflicted
+++ resolved
@@ -989,14 +989,9 @@
         return method_id + encoded_args
 
     def __call__(self, *args, value=0, gas=None, sender=None, **kwargs):
-<<<<<<< HEAD
         calldata_bytes = self.prepare_calldata(*args, **kwargs)
-=======
-        calldata_bytes = self._prepare_calldata(*args, **kwargs)
-
->>>>>>> 90c8d969
+
         # getattr(x, attr, None) swallows exceptions. use explicit hasattr+getattr
-
         ir_executor = None
         if hasattr(self, "_ir_executor"):
             ir_executor = self._ir_executor
