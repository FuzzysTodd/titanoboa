import sys
import textwrap
from importlib.abc import MetaPathFinder
from importlib.machinery import SourceFileLoader
from importlib.util import spec_from_loader
from pathlib import Path
from typing import TYPE_CHECKING, Any, Union

import vvm
import vyper
from vvm.exceptions import UnexpectedVersionError
from vyper.cli.vyper_compile import get_search_paths
from vyper.compiler.input_bundle import (
    ABIInput,
    CompilerInput,
    FileInput,
    FilesystemInputBundle,
)
from vyper.compiler.phases import CompilerData
from vyper.compiler.settings import Settings, anchor_settings
from vyper.semantics.types.module import ModuleT
from vyper.utils import sha256sum

from boa.contracts.abi.abi_contract import ABIContractFactory
from boa.contracts.vvm.vvm_contract import VVMDeployer
from boa.contracts.vyper.vyper_contract import (
    VyperBlueprint,
    VyperContract,
    VyperDeployer,
)
from boa.environment import Env
from boa.explorer import Etherscan, get_etherscan
from boa.rpc import json
from boa.util.abi import Address
from boa.util.disk_cache import DiskCache

if TYPE_CHECKING:
    from vyper.semantics.analysis.base import ImportInfo

_Contract = Union[VyperContract, VyperBlueprint]


_disk_cache = None
_search_path = None


def set_search_path(path: list[str]):
    global _search_path
    _search_path = path


def set_cache_dir(cache_dir="~/.cache/titanoboa"):
    global _disk_cache
    if cache_dir is None:
        _disk_cache = None
        return
    compiler_version = f"{vyper.__version__}.{vyper.__commit__}"
    _disk_cache = DiskCache(cache_dir, compiler_version)


def disable_cache():
    set_cache_dir(None)


set_cache_dir()  # enable caching, by default!


class BoaImporter(MetaPathFinder):
    def find_spec(self, fullname, path, target=None):
        path = Path(fullname.replace(".", "/")).with_suffix(".vy")

        for prefix in sys.path:
            to_try = Path(prefix) / path

            if to_try.exists():
                loader = BoaLoader(fullname, str(to_try))
                return spec_from_loader(fullname, loader)


class BoaLoader(SourceFileLoader):
    def get_code(self, fullname):
        # importlib docs say to return None, but that triggers an `ImportError`
        return ""

    def create_module(self, spec):
        ret = load_partial(self.path)

        # comply with PEP-302:
        ret.__name__ = spec.name
        ret.__file__ = self.path
        ret.__loader__ = self
        ret.__package__ = spec.name.rpartition(".")[0]
        return ret


sys.meta_path.append(BoaImporter())


def hash_input(compiler_input: CompilerInput) -> str:
    if isinstance(compiler_input, FileInput):
        return compiler_input.sha256sum
    if isinstance(compiler_input, ABIInput):
        return sha256sum(str(compiler_input.abi))
    raise RuntimeError(f"bad compiler input {compiler_input}")


# compute a fingerprint for a module which changes if any of its
# dependencies change
# TODO consider putting this in its own module
def get_module_fingerprint(
    module_t: ModuleT, seen: dict["ImportInfo", str] = None
) -> str:
    seen = seen or {}
    fingerprints = []
    for stmt in module_t.import_stmts:
        import_info = stmt._metadata["import_info"]
        if id(import_info) not in seen:
            if isinstance(import_info.typ, ModuleT):
                fingerprint = get_module_fingerprint(import_info.typ, seen)
            else:
                fingerprint = hash_input(import_info.compiler_input)
            seen[id(import_info)] = fingerprint
        fingerprint = seen[id(import_info)]
        fingerprints.append(fingerprint)
    fingerprints.append(module_t._module.source_sha256sum)

    return sha256sum("".join(fingerprints))


def compiler_data(
    source_code: str, contract_name: str, filename: str | Path, deployer=None, **kwargs
) -> CompilerData:
    global _disk_cache, _search_path

    path = Path(contract_name)
    resolved_path = Path(filename).resolve(strict=False)

    file_input = FileInput(
        contents=source_code, source_id=-1, path=path, resolved_path=resolved_path
    )

    search_paths = get_search_paths(_search_path)
    input_bundle = FilesystemInputBundle(search_paths)

    settings = Settings(**kwargs)
    ret = CompilerData(file_input, input_bundle, settings)
    if _disk_cache is None:
        return ret

    with anchor_settings(ret.settings):
        # note that this actually parses and analyzes all dependencies,
        # even if they haven't changed. an optimization would be to
        # somehow convince vyper (in ModuleAnalyzer) to get the module_t
        # from the cache.
        module_t = ret.annotated_vyper_module._metadata["type"]
    fingerprint = get_module_fingerprint(module_t)

    def get_compiler_data():
        with anchor_settings(ret.settings):
            # force compilation to happen so DiskCache will cache the compiled artifact:
            _ = ret.bytecode, ret.bytecode_runtime
        return ret

    assert isinstance(deployer, type) or deployer is None
    deployer_id = repr(deployer)  # a unique str identifying the deployer class
    cache_key = str((contract_name, fingerprint, kwargs, deployer_id))
    return _disk_cache.caching_lookup(cache_key, get_compiler_data)


def load(filename: str | Path, *args, **kwargs) -> _Contract:  # type: ignore
    name = Path(filename).stem
    # TODO: investigate if we can just put name in the signature
    if "name" in kwargs:
        name = kwargs.pop("name")
    with open(filename) as f:
        return loads(f.read(), *args, name=name, **kwargs, filename=filename)


def loads(
    source_code,
    *args,
    as_blueprint=False,
    name=None,
    filename=None,
    compiler_args=None,
    **kwargs,
):
    d = loads_partial(source_code, name, filename=filename, compiler_args=compiler_args)
    if as_blueprint:
        return d.deploy_as_blueprint(**kwargs)
    else:
        return d.deploy(*args, **kwargs)


def load_abi(filename: str, *args, name: str = None, **kwargs) -> ABIContractFactory:
    if name is None:
        name = Path(filename).stem
    with open(filename) as fp:
        return loads_abi(fp.read(), *args, name=name, **kwargs)


def loads_abi(json_str: str, *args, name: str = None, **kwargs) -> ABIContractFactory:
    return ABIContractFactory.from_abi_dict(json.loads(json_str), name, *args, **kwargs)


def loads_partial(
    source_code: str,
    name: str = None,
    filename: str | Path | None = None,
    dedent: bool = True,
    compiler_args: dict = None,
) -> VyperDeployer:
<<<<<<< HEAD
    name = name or "VyperContract"  # TODO handle this upstream in CompilerData
    if dedent:
        source_code = textwrap.dedent(source_code)

    try:
        version = vvm.detect_vyper_version_from_source(source_code)
        if str(version) != vyper.__version__:
            return _loads_partial_vvm(source_code, version, filename)
    except UnexpectedVersionError as e:
        if e.args[0] != "No version detected in source code":
            raise
=======
    name = name or "VyperContract"
    filename = filename or "<unknown>"

    if dedent:
        source_code = textwrap.dedent(source_code)

    version = _detect_version(source_code)
    if version is not None and version != vyper.__version__:
        filename = str(filename)  # help mypy
        # TODO: pass name to loads_partial_vvm, not filename
        return _loads_partial_vvm(source_code, version, filename)
>>>>>>> f1051f42

    compiler_args = compiler_args or {}

    deployer_class = _get_default_deployer_class()
    filename = filename or "<unknown>"
    data = compiler_data(source_code, name, filename, deployer_class, **compiler_args)
    return deployer_class(data, filename=filename)


def load_partial(filename: str, compiler_args=None):
    with open(filename) as f:
        return loads_partial(
            f.read(), name=filename, filename=filename, compiler_args=compiler_args
        )


def _loads_partial_vvm(
    source_code: str,
    version: str,
    filename: str | Path | None = None,
    name: str | None = None,
):
    global _disk_cache
    if filename is not None:
        filename = str(filename)

    # install the requested version if not already installed
    vvm.install_vyper(version=version)

    def _compile():
        compiled_src = vvm.compile_source(source_code, vyper_version=version)
        compiler_output = compiled_src["<stdin>"]
        return VVMDeployer.from_compiler_output(
            compiler_output, source_code, version, filename, name
        )

    # Ensure the cache is initialized
    if _disk_cache is None:
        return _compile()

    # Generate a unique cache key
    cache_key = f"{source_code}:{version}"
    # Check the cache and return the result if available
    return _disk_cache.caching_lookup(cache_key, _compile)


def from_etherscan(
    address: Any, name: str = None, uri: str = None, api_key: str = None
):
    addr = Address(address)

    if uri is not None or api_key is not None:
        etherscan = Etherscan(uri, api_key)
    else:
        etherscan = get_etherscan()

    abi = etherscan.fetch_abi(addr)
    return ABIContractFactory.from_abi_dict(abi, name=name).at(addr)


def _get_default_deployer_class():
    env = Env.get_singleton()
    if hasattr(env, "deployer_class"):
        return env.deployer_class
    return VyperDeployer


__all__ = []  # type: ignore<|MERGE_RESOLUTION|>--- conflicted
+++ resolved
@@ -210,7 +210,6 @@
     dedent: bool = True,
     compiler_args: dict = None,
 ) -> VyperDeployer:
-<<<<<<< HEAD
     name = name or "VyperContract"  # TODO handle this upstream in CompilerData
     if dedent:
         source_code = textwrap.dedent(source_code)
@@ -218,23 +217,11 @@
     try:
         version = vvm.detect_vyper_version_from_source(source_code)
         if str(version) != vyper.__version__:
+            # TODO: pass name to loads_partial_vvm, not filename
             return _loads_partial_vvm(source_code, version, filename)
     except UnexpectedVersionError as e:
         if e.args[0] != "No version detected in source code":
             raise
-=======
-    name = name or "VyperContract"
-    filename = filename or "<unknown>"
-
-    if dedent:
-        source_code = textwrap.dedent(source_code)
-
-    version = _detect_version(source_code)
-    if version is not None and version != vyper.__version__:
-        filename = str(filename)  # help mypy
-        # TODO: pass name to loads_partial_vvm, not filename
-        return _loads_partial_vvm(source_code, version, filename)
->>>>>>> f1051f42
 
     compiler_args = compiler_args or {}
 
