--- conflicted
+++ resolved
@@ -631,15 +631,12 @@
         for _pc in computation.code._trace:
             # loop over pc so that it is available when coverage hooks into it
             pass
+
         for child in computation.children:
-<<<<<<< HEAD
+            if child.msg.code_address == b"":
+                continue
             child_contract = self._lookup_contract_fast(child.msg.code_address)
             self._hook_trace_computation(computation, child_contract)
-=======
-            if child.msg.code_address != b"":
-                child_contract = self.lookup_contract(child.msg.code_address)
-                self._hook_trace_computation(child, child_contract)
->>>>>>> 70d279cc
 
     # function to time travel
     def time_travel(
