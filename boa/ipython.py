import IPython.core.magic as ipython

import boa
import sys

_ = None
_contracts = {}

@ipython.magics_class
class TitanoboaMagic(ipython.Magics):
    @ipython.cell_magic
    def vyper(self, line, cell):
<<<<<<< HEAD
        # note use of eval here is ok since everything is being
        # eval'ed anyway.
        c = boa.loads_partial(cell)
        if line:
            self.shell.user_ns[line] = c
            _contracts[line] = c
        _ = c
=======
        line = line or None
        c = boa.loads_partial(cell, name=line)
>>>>>>> 8ef21f7e
        return c

def load_ipython_extension(ipy_module):
    ipy_module.register_magics(TitanoboaMagic)<|MERGE_RESOLUTION|>--- conflicted
+++ resolved
@@ -10,18 +10,12 @@
 class TitanoboaMagic(ipython.Magics):
     @ipython.cell_magic
     def vyper(self, line, cell):
-<<<<<<< HEAD
-        # note use of eval here is ok since everything is being
-        # eval'ed anyway.
-        c = boa.loads_partial(cell)
+        line = line or None
+        c = boa.loads_partial(cell, name=line)
         if line:
             self.shell.user_ns[line] = c
             _contracts[line] = c
         _ = c
-=======
-        line = line or None
-        c = boa.loads_partial(cell, name=line)
->>>>>>> 8ef21f7e
         return c
 
 def load_ipython_extension(ipy_module):
